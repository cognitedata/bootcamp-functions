<<<<<<< HEAD
from __future__ import annotations
=======
import logging
import os
>>>>>>> 18cfedc7

import logging
from threading import Event
from typing import List
from typing import Set

import arrow
from cognite.client.data_classes import TimeSeries
from cognite.extractorutils.statestore import AbstractStateStore
from cognite.extractorutils.uploader import TimeSeriesUploadQueue
from retry import retry

from .config import IceCreamFactoryConfig
from .ice_cream_factory_api import IceCreamFactoryAPI


class Backfiller:
    """
    Query the Ice Cream Factory API for historical data for the given time frame and uploads datapoints to CDF clean.
    Backfills from utc "now" back to limit set by config/data input in Cognite functions.

    Args:
        upload_queue: Where to put data points
        stop: Stopping event
        api: API to query
        time_series: List of timeseries to query datapoints for and back fill
        config: Set of configuration parameters
        states: Current state of time series in CDF
    """

    def __init__(
        self,
        upload_queue: TimeSeriesUploadQueue,
        stop: Event,
        api: IceCreamFactoryAPI,
        timeseries_list: List[TimeSeries],
        config: IceCreamFactoryConfig,
        states: AbstractStateStore,
    ):
        # Target iteration time to allow some throttling between iterations
        self.target_iteration_time = 2 * len(timeseries_list)
        self.upload_queue = upload_queue
        self.stop = stop
        self.api = api
        self.config = config
        self.logger = logging.getLogger(__name__)
        self.timeseries_list = timeseries_list
        self.states = states
        self.stop_at = arrow.utcnow().shift(days=-config.backfill.history_days)
        self.now_ts = arrow.utcnow()
        self.timeseries_seen_set: Set[str] = set()

        if os.getenv("BACKFILL_SHIFT_NOW_TS_BACKWARDS_DAYS"):
            self.now_ts = arrow.utcnow().shift(days=-int(os.getenv("BACKFILL_SHIFT_NOW_TS_BACKWARDS_DAYS")))
            self.stop_at = self.now_ts.shift(days=-config.backfill.history_days)

    @retry(tries=10)
    def _extract_time_series(self, timeseries: TimeSeries) -> None:
        """
        Perform a query for a given time series. Function to send to thread pool in run().

        Args:
            timeseries: timeseries to get datapoints for
        """
        low, high = self.states.get_state(timeseries.external_id)
        if not low:
            low = self.now_ts.float_timestamp
        if not high:
            high = self.now_ts.float_timestamp

        earliest_start = min(low, self.stop_at.float_timestamp)
        latest_start = max(low, self.stop_at.float_timestamp)
        earliest_end = min(high, self.now_ts.float_timestamp)
        latest_end = max(high, self.now_ts.float_timestamp)

        self.process(timeseries, arrow.get(earliest_start), arrow.get(latest_start))
        self.process(timeseries, arrow.get(earliest_end), arrow.get(latest_end))
        logging.info(f"{timeseries.external_id} reached configured limit at {arrow.get(latest_end)}")

    def process(self, timeseries, start, end):
        logging.info(f"Getting historical data {timeseries.external_id} from {start} to {end}")
        single_query_lookback = -min(2, self.config.backfill.history_days)
        while end > start and not self.stop.is_set():

            from_time = end.shift(days=single_query_lookback)  # can query API for only 10 min of data

            logging.info(f"\t{timeseries.external_id} from {from_time.isoformat()} to {end.isoformat()}")

            datapoints_dict = self.api.get_oee_timeseries_datapoints(
                timeseries_ext_id=timeseries.external_id, start=from_time.timestamp(), end=end.timestamp()
            )

            for timeseries_ext_id in datapoints_dict:
                # API returns 2 associated timeseries.
                self.upload_queue.add_to_upload_queue(
                    external_id=timeseries_ext_id, datapoints=datapoints_dict[timeseries_ext_id]
                )

            end = from_time

    def run(self) -> None:
        """
        Run backfiller until the low watermark has reached the configured backfill-min limit, or until the stop event is
        set.
        """
        for ts in self.timeseries_list:
            self._extract_time_series(ts)<|MERGE_RESOLUTION|>--- conflicted
+++ resolved
@@ -1,9 +1,5 @@
-<<<<<<< HEAD
 from __future__ import annotations
-=======
-import logging
 import os
->>>>>>> 18cfedc7
 
 import logging
 from threading import Event
